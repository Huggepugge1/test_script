use crate::environment::Environment;
use crate::error::InterpreterError;
use crate::process::Process;
use crate::r#type::Type;
use crate::token::{Token, TokenType};
use crate::variable::Variable;

#[derive(Debug, Clone, PartialEq)]
pub enum InstructionResult {
    String(String),
    Regex(Vec<String>),
    Int(i64),
    Float(f64),
    Bool(bool),
    None,
}

impl std::fmt::Display for InstructionResult {
    fn fmt(&self, f: &mut std::fmt::Formatter) -> std::fmt::Result {
        match self {
            InstructionResult::String(s) => write!(f, "{}", s),
            InstructionResult::Regex(s) => write!(f, "{:?}", s),
            InstructionResult::Int(i) => write!(f, "{}", i),
            InstructionResult::Float(i) => write!(f, "{}", i),
            InstructionResult::Bool(b) => write!(f, "{}", b),
            InstructionResult::None => write!(f, "()"),
        }
    }
}

#[derive(Debug, Clone, PartialEq, PartialOrd, Eq)]
pub enum BinaryOperator {
    And,
    Or,

    Equal,
    NotEqual,
    GreaterThan,
    GreaterThanOrEqual,
    LessThan,
    LessThanOrEqual,

    Addition,
    Subtraction,
    Multiplication,
    Division,
    Modulo,
}

impl std::fmt::Display for BinaryOperator {
    fn fmt(&self, f: &mut std::fmt::Formatter) -> std::fmt::Result {
        write!(
            f,
            "{}",
            match self {
                BinaryOperator::And => "&&",
                BinaryOperator::Or => "||",

                BinaryOperator::Equal => "==",
                BinaryOperator::NotEqual => "!=",
                BinaryOperator::GreaterThan => ">",
                BinaryOperator::GreaterThanOrEqual => ">=",
                BinaryOperator::LessThan => "<",
                BinaryOperator::LessThanOrEqual => "<=",

                BinaryOperator::Addition => "+",
                BinaryOperator::Subtraction => "-",
                BinaryOperator::Multiplication => "*",
                BinaryOperator::Division => "/",
                BinaryOperator::Modulo => "%",
            }
        )
    }
}

impl BinaryOperator {
    pub fn value(&self) -> Self {
        match self {
            BinaryOperator::Addition => Self::Addition,
            BinaryOperator::Subtraction => Self::Addition,
            BinaryOperator::Multiplication => Self::Multiplication,
            BinaryOperator::Division => Self::Multiplication,
            BinaryOperator::Modulo => Self::Multiplication,

            BinaryOperator::Equal => Self::Equal,
            BinaryOperator::NotEqual => Self::Equal,
            BinaryOperator::GreaterThan => Self::Equal,
            BinaryOperator::GreaterThanOrEqual => Self::Equal,
            BinaryOperator::LessThan => Self::Equal,
            BinaryOperator::LessThanOrEqual => Self::Equal,
            BinaryOperator::And => Self::And,
            BinaryOperator::Or => Self::And,
        }
    }
}

impl std::cmp::Ord for BinaryOperator {
    fn cmp(&self, other: &Self) -> std::cmp::Ordering {
        self.value().partial_cmp(&other.value()).unwrap()
    }
}

#[derive(Debug, Clone, PartialEq)]
pub enum UnaryOperator {
    Not,
    Negation,
}

impl std::fmt::Display for UnaryOperator {
    fn fmt(&self, f: &mut std::fmt::Formatter) -> std::fmt::Result {
        write!(
            f,
            "{}",
            match self {
                UnaryOperator::Not => "!",
                UnaryOperator::Negation => "-",
            }
        )
    }
}

#[derive(Debug, Clone, PartialEq)]
pub enum BuiltIn {
    Input(Box<Instruction>),
    Output(Box<Instruction>),
    Print(Box<Instruction>),
    Println(Box<Instruction>),
}

#[derive(Debug, Clone, PartialEq)]
pub struct Instruction {
    pub r#type: InstructionType,
    pub token: Token,
}

impl std::fmt::Display for Instruction {
    fn fmt(&self, f: &mut std::fmt::Formatter) -> std::fmt::Result {
        write!(
            f,
            "{}",
            match self.r#type {
                InstructionType::StringLiteral(ref value) => value.clone(),
                InstructionType::RegexLiteral(ref value) => format!("{:?}", value),
                InstructionType::IntegerLiteral(ref value) => value.to_string(),
                InstructionType::FloatLiteral(ref value) => value.to_string(),
                InstructionType::BooleanLiteral(ref value) => value.to_string(),

                InstructionType::BuiltIn(ref built_in) => match built_in {
                    BuiltIn::Input(ref instruction) => format!("input({})", instruction),
                    BuiltIn::Output(ref instruction) => format!("output({})", instruction),
                    BuiltIn::Print(ref instruction) => format!("print({})", instruction),
                    BuiltIn::Println(ref instruction) => format!("println({})", instruction),
                },

                InstructionType::Block(ref instructions) => {
                    let mut result = String::new();
                    for instruction in instructions {
                        result.push_str(&format!("{}\n", instruction));
                    }
                    result
                }
                InstructionType::Paren(ref instruction) => format!("({})", instruction),

                InstructionType::Test(ref left, ref operator, ref right) => {
                    format!("{} {} {}", left, operator, right)
                }
<<<<<<< HEAD
                InstructionType::Function {
                    ref name,
                    ref parameters,
                    ref instruction,
                    ..
                } => {
                    let mut result = format!("fn {}(", name);
                    for (index, parameter) in parameters.iter().enumerate() {
                        result.push_str(&format!("{}", parameter));
                        if index < parameters.len() - 1 {
                            result.push_str(", ");
                        }
                    }
                    result.push_str(&format!(") {{\n{}\n}}", instruction));
                    result
                }
=======
>>>>>>> 62541748
                InstructionType::For {
                    ref assignment,
                    ref instruction,
                } => format!("for {} in {}", assignment, instruction),
                InstructionType::Conditional {
                    ref condition,
                    ref instruction,
                    ref r#else,
                } => format!(
                    "if {} {{\n{}\n}} else {{\n{}\n}}",
                    condition, instruction, r#else
                ),

                InstructionType::Assignment {
                    ref variable,
                    ref instruction,
                    ..
                } => format!("{} = {}", variable, instruction),
                InstructionType::IterableAssignment {
                    ref variable,
                    ref instruction,
                    ..
                } => {
                    format!("{} in {}", variable, instruction)
                }
                InstructionType::Variable(ref variable) => variable.to_string(),
                InstructionType::FunctionCall {
                    ref name,
                    ref arguments,
                } => {
                    let mut result = format!("{}(", name);
                    for (index, argument) in arguments.iter().enumerate() {
                        result.push_str(&format!("{}", argument));
                        if index < arguments.len() - 1 {
                            result.push_str(", ");
                        }
                    }
                    result.push_str(")");
                    result
                }

                InstructionType::UnaryOperation {
                    ref operator,
                    ref instruction,
                } => format!("{}{}", operator, instruction),
                InstructionType::BinaryOperation {
                    ref operator,
                    ref left,
                    ref right,
                } => format!("{} {} {}", left, operator, right),

                InstructionType::TypeCast {
                    ref instruction,
                    ref r#type,
                } => format!("{} as {}", instruction, r#type),

                InstructionType::None => String::new(),
            }
        )
    }
}

impl Instruction {
    pub const NONE: Instruction = Instruction {
        r#type: InstructionType::None,
        token: Token {
            r#type: TokenType::None,
            file: String::new(),
            row: 0,
            column: 0,

            line: String::new(),
            last_token: None,
        },
    };

    pub fn new(r#type: InstructionType, token: Token) -> Self {
        Self { r#type, token }
    }

    pub fn inner_most(&self) -> &Self {
        match &self.r#type {
            InstructionType::Block(ref instructions) => {
                if instructions.is_empty() {
                    self
                } else {
                    instructions.last().unwrap().inner_most()
                }
            }
            InstructionType::Paren(ref instruction) => instruction.inner_most(),
            _ => self,
        }
    }

    pub fn interpret(
        &self,
        environment: &mut Environment,
        process: &mut Option<&mut Process>,
    ) -> Result<InstructionResult, InterpreterError> {
        Ok(match &self.r#type {
            InstructionType::StringLiteral(value) => InstructionResult::String(value.to_string()),
            InstructionType::RegexLiteral(value) => InstructionResult::Regex(value.to_vec()),
            InstructionType::IntegerLiteral(value) => InstructionResult::Int(*value),
            InstructionType::FloatLiteral(value) => InstructionResult::Float(*value),
            InstructionType::BooleanLiteral(value) => InstructionResult::Bool(*value),

            InstructionType::BuiltIn(_) => self.interpret_builtin(environment, process)?,

            InstructionType::Block(_) => self.interpret_block(environment, process)?,
            InstructionType::Paren(instruction) => instruction.interpret(environment, process)?,

            InstructionType::For { .. } => self.interpret_for(environment, process)?,
<<<<<<< HEAD
            InstructionType::Function { .. } => self.interpret_function(environment, process)?,
=======
>>>>>>> 62541748
            InstructionType::Conditional { .. } => {
                self.interpret_conditional(environment, process)?
            }

            InstructionType::Assignment { .. } => {
                self.interpret_assignment(environment, process)?
            }
<<<<<<< HEAD
            InstructionType::IterableAssignment { instruction, .. } => {
                instruction.interpret(environment, process)?
            }
            InstructionType::Variable(..) => self.interpret_variable(environment, process)?,
            InstructionType::FunctionCall { .. } => {
                self.interpret_function_call(environment, process)?
            }
=======
            InstructionType::Variable(..) => self.interpret_variable(environment, process)?,
>>>>>>> 62541748

            InstructionType::None => InstructionResult::None,

            InstructionType::UnaryOperation { .. } => {
                self.interpret_unary_operation(environment, process)?
            }
            InstructionType::BinaryOperation { .. } => {
                self.interpret_binary_operation(environment, process)?
            }

            InstructionType::TypeCast { .. } => self.interpret_typecast(environment, process)?,
            _ => {
                unreachable!();
            }
        })
    }

    fn interpret_builtin(
        &self,
        environment: &mut Environment,
        process: &mut Option<&mut Process>,
    ) -> Result<InstructionResult, InterpreterError> {
        let builtin = match &self.r#type {
            InstructionType::BuiltIn(built_in) => built_in,
            _ => unreachable!(),
        };

        let value = match builtin {
            BuiltIn::Input(instruction) => instruction.interpret(environment, process)?,
            BuiltIn::Output(instruction) => instruction.interpret(environment, process)?,
            BuiltIn::Print(instruction) => instruction.interpret(environment, process)?,
            BuiltIn::Println(instruction) => instruction.interpret(environment, process)?,
        };

        let value = match value {
            InstructionResult::String(value) => value,
            _ => unreachable!(),
        };

        match process {
            Some(ref mut process) => match builtin {
                BuiltIn::Input(_) => match process.send(&value) {
                    Ok(_) => (),
                    Err(e) => {
                        return Err(e);
                    }
                },
                BuiltIn::Output(_) => match process.read_line(value) {
                    Ok(()) => (),
                    Err(e) => {
                        return Err(e);
                    }
                },
                BuiltIn::Print(_) => print!("{}", value),
                BuiltIn::Println(_) => println!("{}", value),
            },
            None => {
                return Err(InterpreterError::TestFailed(
                    "No process to send input to".to_string(),
                ));
            }
        };

        Ok(InstructionResult::None)
    }

    fn interpret_block(
        &self,
        environment: &mut Environment,
        process: &mut Option<&mut Process>,
    ) -> Result<InstructionResult, InterpreterError> {
        environment.add_scope();
        let instructions = match &self.r#type {
            InstructionType::Block(instructions) => instructions,
            _ => unreachable!(),
        };

        let mut result = InstructionResult::None;
        for instruction in instructions {
            result = match instruction.interpret(environment, process) {
                Ok(value) => value,
                Err(e) => {
                    environment.remove_scope();
                    return Err(e);
                }
            };
        }
        environment.remove_scope();
        Ok(result)
    }

    fn interpret_for(
        &self,
        environment: &mut Environment,
        process: &mut Option<&mut Process>,
    ) -> Result<InstructionResult, InterpreterError> {
        let mut result = InstructionResult::None;
        let (assignment, instruction) = match &self.r#type {
            InstructionType::For {
                assignment,
                instruction,
            } => (assignment, instruction),
            _ => {
                unreachable!()
            }
        };
        environment.add_scope();
        let (assignment_var, assignment_values) = match &assignment.r#type {
            InstructionType::IterableAssignment { variable, .. } => (
                variable,
                match assignment.interpret(environment, process) {
                    Ok(value) => value,
                    Err(e) => {
                        environment.remove_scope();
                        return Err(e);
                    }
                },
            ),
            _ => {
                unreachable!()
            }
        };
        match assignment_values {
            InstructionResult::Regex(values) => {
                for value in values {
                    environment.insert(
                        assignment_var.name.clone(),
                        InstructionResult::String(value),
                    );
                    result = match instruction.interpret(environment, process) {
                        Ok(value) => value,
                        Err(e) => {
                            environment.remove_scope();
                            return Err(e);
                        }
                    };
                }
            }
            _ => {
                unreachable!()
            }
        }
        environment.remove_scope();
        Ok(result)
    }

<<<<<<< HEAD
    fn interpret_function(
        &self,
        environment: &mut Environment,
        _process: &mut Option<&mut Process>,
    ) -> Result<InstructionResult, InterpreterError> {
        environment.add_function(self.clone());
        Ok(InstructionResult::None)
    }

=======
>>>>>>> 62541748
    fn interpret_conditional(
        &self,
        environment: &mut Environment,
        process: &mut Option<&mut Process>,
    ) -> Result<InstructionResult, InterpreterError> {
        let (condition, instruction, r#else) = match &self.r#type {
            InstructionType::Conditional {
                condition,
                instruction,
                r#else,
            } => (condition, instruction, r#else),
            _ => {
                unreachable!()
            }
        };

        let condition = condition.interpret(environment, process)?;
        let condition = match condition {
            InstructionResult::Bool(value) => value,
            _ => {
                unreachable!()
            }
        };

        let result = if condition {
            instruction.interpret(environment, process)?
        } else {
            r#else.interpret(environment, process)?
        };
        Ok(result)
    }

    fn interpret_assignment(
        &self,
        environment: &mut Environment,
        process: &mut Option<&mut Process>,
    ) -> Result<InstructionResult, InterpreterError> {
        let (variable, instruction) = match &self.r#type {
            InstructionType::Assignment {
                variable,
                instruction,
                ..
            } => (variable, instruction),
<<<<<<< HEAD
            InstructionType::IterableAssignment {
                variable,
                instruction,
                ..
            } => (variable, instruction),
=======
>>>>>>> 62541748
            _ => {
                unreachable!()
            }
        };

        let value = instruction.interpret(environment, process)?;
        environment.insert(variable.name.clone(), value);
        Ok(InstructionResult::None)
    }

    fn interpret_variable(
        &self,
        environment: &mut Environment,
        _process: &Option<&mut Process>,
    ) -> Result<InstructionResult, InterpreterError> {
        let variable = match &self.r#type {
            InstructionType::Variable(variable) => variable,
            _ => {
                unreachable!()
            }
        };

        let value = environment.get(&variable.name).unwrap();
        Ok(value.clone())
    }

<<<<<<< HEAD
    fn interpret_function_call(
        &self,
        environment: &mut Environment,
        process: &mut Option<&mut Process>,
    ) -> Result<InstructionResult, InterpreterError> {
        let (name, arguments) = match &self.r#type {
            InstructionType::FunctionCall { name, arguments } => (name, arguments),
            _ => unreachable!(),
        };

        let function = environment.get_function(&name).cloned().unwrap();
        let (parameters, instruction) = match &function.r#type {
            InstructionType::Function {
                parameters,
                instruction,
                ..
            } => (parameters, instruction),
            _ => unreachable!(),
        };

        let argument_values = arguments
            .iter()
            .map(|argument| argument.interpret(environment, process))
            .collect::<Result<Vec<InstructionResult>, InterpreterError>>()?;

        environment.add_frame();

        for (parameter, argument) in parameters.iter().zip(argument_values.iter()) {
            environment.insert(parameter.name.clone(), argument.clone());
        }

        let result = instruction.interpret(environment, process)?;
        environment.remove_frame();
        Ok(result)
    }

=======
>>>>>>> 62541748
    fn interpret_unary_operation(
        &self,
        environment: &mut Environment,
        process: &mut Option<&mut Process>,
    ) -> Result<InstructionResult, InterpreterError> {
        let (operator, instruction) = match &self.r#type {
            InstructionType::UnaryOperation {
                operator,
                instruction,
            } => (operator, instruction),
            _ => {
                unreachable!()
            }
        };

        let value = instruction.interpret(environment, process)?;
        let value = match value {
            InstructionResult::Bool(value) => value,
            _ => {
                unreachable!()
            }
        };

        let result = match operator {
            UnaryOperator::Not => InstructionResult::Bool(!value),
            UnaryOperator::Negation => {
                unreachable!()
            }
        };
        Ok(result)
    }

    fn interpret_binary_operation(
        &self,
        environment: &mut Environment,
        process: &mut Option<&mut Process>,
    ) -> Result<InstructionResult, InterpreterError> {
        let operator = match &self.r#type {
            InstructionType::BinaryOperation { operator, .. } => operator,
            _ => {
                unreachable!()
            }
        };

        Ok(match operator {
            BinaryOperator::Addition => self.interpret_addition(environment, process)?,
            BinaryOperator::Subtraction => self.interpret_subtraction(environment, process)?,
            BinaryOperator::Multiplication => {
                self.interpret_multiplication(environment, process)?
            }
            BinaryOperator::Division => self.interpret_division(environment, process)?,
            BinaryOperator::Modulo => self.interpret_modulo(environment, process)?,

            BinaryOperator::Equal => self.interpret_equal(environment, process)?,
            BinaryOperator::NotEqual => self.interpret_not_equal(environment, process)?,
            BinaryOperator::GreaterThan => self.interpret_greater_than(environment, process)?,
            BinaryOperator::GreaterThanOrEqual => {
                self.interpret_greater_than_or_equal(environment, process)?
            }
            BinaryOperator::LessThan => self.interpret_less_than(environment, process)?,
            BinaryOperator::LessThanOrEqual => {
                self.interpret_less_than_or_equal(environment, process)?
            }

            BinaryOperator::And => self.interpret_and(environment, process)?,
            BinaryOperator::Or => self.interpret_or(environment, process)?,
        })
    }

    fn interpret_addition(
        &self,
        environment: &mut Environment,
        process: &mut Option<&mut Process>,
    ) -> Result<InstructionResult, InterpreterError> {
        let (left, right) = match &self.r#type {
            InstructionType::BinaryOperation { left, right, .. } => (
                left.interpret(environment, process)?,
                right.interpret(environment, process)?,
            ),
            _ => {
                unreachable!()
            }
        };
        Ok(match (left, right) {
            (InstructionResult::String(left), InstructionResult::String(right)) => {
                InstructionResult::String(format!("{}{}", left, right))
            }
            (InstructionResult::Int(left), InstructionResult::Int(right)) => {
                InstructionResult::Int(left + right)
            }
            (InstructionResult::Float(left), InstructionResult::Float(right)) => {
                InstructionResult::Float(left + right)
            }
            _ => {
                unreachable!()
            }
        })
    }

    fn interpret_subtraction(
        &self,
        environment: &mut Environment,
        process: &mut Option<&mut Process>,
    ) -> Result<InstructionResult, InterpreterError> {
        let (left, right) = match &self.r#type {
            InstructionType::BinaryOperation { left, right, .. } => (
                left.interpret(environment, process)?,
                right.interpret(environment, process)?,
            ),
            _ => {
                unreachable!()
            }
        };
        Ok(match (left, right) {
            (InstructionResult::Int(left), InstructionResult::Int(right)) => {
                InstructionResult::Int(left - right)
            }
            (InstructionResult::Float(left), InstructionResult::Float(right)) => {
                InstructionResult::Float(left - right)
            }
            _ => {
                unreachable!()
            }
        })
    }

    fn interpret_multiplication(
        &self,
        environment: &mut Environment,
        process: &mut Option<&mut Process>,
    ) -> Result<InstructionResult, InterpreterError> {
        let (left, right) = match &self.r#type {
            InstructionType::BinaryOperation { left, right, .. } => (
                left.interpret(environment, process)?,
                right.interpret(environment, process)?,
            ),
            _ => {
                unreachable!()
            }
        };
        Ok(match (left, right) {
            (InstructionResult::Int(left), InstructionResult::Int(right)) => {
                InstructionResult::Int(left * right)
            }
            (InstructionResult::String(left), InstructionResult::Int(right)) => {
                InstructionResult::String(left.repeat(right as usize))
            }
            (InstructionResult::Float(left), InstructionResult::Float(right)) => {
                InstructionResult::Float(left * right)
            }
            _ => {
                unreachable!()
            }
        })
    }

    fn interpret_division(
        &self,
        environment: &mut Environment,
        process: &mut Option<&mut Process>,
    ) -> Result<InstructionResult, InterpreterError> {
        let (left, right) = match &self.r#type {
            InstructionType::BinaryOperation { left, right, .. } => (
                left.interpret(environment, process)?,
                right.interpret(environment, process)?,
            ),
            _ => {
                unreachable!()
            }
        };
        Ok(match (left, right) {
            (InstructionResult::Int(left), InstructionResult::Int(right)) => {
                InstructionResult::Int(left / right)
            }
            (InstructionResult::Float(left), InstructionResult::Float(right)) => {
                InstructionResult::Float(left / right)
            }
            _ => {
                unreachable!()
            }
        })
    }

    fn interpret_modulo(
        &self,
        environment: &mut Environment,
        process: &mut Option<&mut Process>,
    ) -> Result<InstructionResult, InterpreterError> {
        let (left, right) = match &self.r#type {
            InstructionType::BinaryOperation { left, right, .. } => (
                left.interpret(environment, process)?,
                right.interpret(environment, process)?,
            ),
            _ => {
                unreachable!()
            }
        };
        Ok(match (left, right) {
            (InstructionResult::Int(left), InstructionResult::Int(right)) => {
                InstructionResult::Int(left % right)
            }
            _ => {
                unreachable!()
            }
        })
    }

    fn interpret_equal(
        &self,
        environment: &mut Environment,
        process: &mut Option<&mut Process>,
    ) -> Result<InstructionResult, InterpreterError> {
        let (left, right) = match &self.r#type {
            InstructionType::BinaryOperation { left, right, .. } => (
                left.interpret(environment, process)?,
                right.interpret(environment, process)?,
            ),
            _ => {
                unreachable!()
            }
        };
        Ok(match (left, right) {
            (InstructionResult::String(left), InstructionResult::String(right)) => {
                InstructionResult::Bool(left == right)
            }
            (InstructionResult::Int(left), InstructionResult::Int(right)) => {
                InstructionResult::Bool(left == right)
            }
            (InstructionResult::Float(left), InstructionResult::Float(right)) => {
                InstructionResult::Bool(left == right)
            }
            (InstructionResult::Bool(left), InstructionResult::Bool(right)) => {
                InstructionResult::Bool(left == right)
            }
            _ => {
                unreachable!()
            }
        })
    }

    fn interpret_not_equal(
        &self,
        environment: &mut Environment,
        process: &mut Option<&mut Process>,
    ) -> Result<InstructionResult, InterpreterError> {
        let (left, right) = match &self.r#type {
            InstructionType::BinaryOperation { left, right, .. } => (
                left.interpret(environment, process)?,
                right.interpret(environment, process)?,
            ),
            _ => {
                unreachable!()
            }
        };
        Ok(match (left, right) {
            (InstructionResult::String(left), InstructionResult::String(right)) => {
                InstructionResult::Bool(left != right)
            }
            (InstructionResult::Int(left), InstructionResult::Int(right)) => {
                InstructionResult::Bool(left != right)
            }
            (InstructionResult::Float(left), InstructionResult::Float(right)) => {
                InstructionResult::Bool(left != right)
            }
            (InstructionResult::Bool(left), InstructionResult::Bool(right)) => {
                InstructionResult::Bool(left != right)
            }
            _ => {
                unreachable!()
            }
        })
    }

    fn interpret_greater_than(
        &self,
        environment: &mut Environment,
        process: &mut Option<&mut Process>,
    ) -> Result<InstructionResult, InterpreterError> {
        let (left, right) = match &self.r#type {
            InstructionType::BinaryOperation { left, right, .. } => (
                left.interpret(environment, process)?,
                right.interpret(environment, process)?,
            ),
            _ => {
                unreachable!()
            }
        };
        Ok(match (left, right) {
            (InstructionResult::Int(left), InstructionResult::Int(right)) => {
                InstructionResult::Bool(left > right)
            }
            (InstructionResult::Float(left), InstructionResult::Float(right)) => {
                InstructionResult::Bool(left > right)
            }
            _ => {
                unreachable!()
            }
        })
    }

    fn interpret_greater_than_or_equal(
        &self,
        environment: &mut Environment,
        process: &mut Option<&mut Process>,
    ) -> Result<InstructionResult, InterpreterError> {
        let (left, right) = match &self.r#type {
            InstructionType::BinaryOperation { left, right, .. } => (
                left.interpret(environment, process)?,
                right.interpret(environment, process)?,
            ),
            _ => {
                unreachable!()
            }
        };
        Ok(match (left, right) {
            (InstructionResult::Int(left), InstructionResult::Int(right)) => {
                InstructionResult::Bool(left >= right)
            }
            (InstructionResult::Float(left), InstructionResult::Float(right)) => {
                InstructionResult::Bool(left >= right)
            }
            _ => {
                unreachable!()
            }
        })
    }

    fn interpret_less_than(
        &self,
        environment: &mut Environment,
        process: &mut Option<&mut Process>,
    ) -> Result<InstructionResult, InterpreterError> {
        let (left, right) = match &self.r#type {
            InstructionType::BinaryOperation { left, right, .. } => (
                left.interpret(environment, process)?,
                right.interpret(environment, process)?,
            ),
            _ => {
                unreachable!()
            }
        };
        Ok(match (left, right) {
            (InstructionResult::Int(left), InstructionResult::Int(right)) => {
                InstructionResult::Bool(left < right)
            }
            (InstructionResult::Float(left), InstructionResult::Float(right)) => {
                InstructionResult::Bool(left < right)
            }
            _ => {
                unreachable!()
            }
        })
    }

    fn interpret_less_than_or_equal(
        &self,
        environment: &mut Environment,
        process: &mut Option<&mut Process>,
    ) -> Result<InstructionResult, InterpreterError> {
        let (left, right) = match &self.r#type {
            InstructionType::BinaryOperation { left, right, .. } => (
                left.interpret(environment, process)?,
                right.interpret(environment, process)?,
            ),
            _ => {
                unreachable!()
            }
        };
        Ok(match (left, right) {
            (InstructionResult::Int(left), InstructionResult::Int(right)) => {
                InstructionResult::Bool(left <= right)
            }
            (InstructionResult::Float(left), InstructionResult::Float(right)) => {
                InstructionResult::Bool(left <= right)
            }
            _ => {
                unreachable!()
            }
        })
    }

    fn interpret_and(
        &self,
        environment: &mut Environment,
        process: &mut Option<&mut Process>,
    ) -> Result<InstructionResult, InterpreterError> {
        let (left, right) = match &self.r#type {
            InstructionType::BinaryOperation { left, right, .. } => (
                left.interpret(environment, process)?,
                right.interpret(environment, process)?,
            ),
            _ => {
                unreachable!()
            }
        };
        let (left, right) = match (left, right) {
            (InstructionResult::Bool(left), InstructionResult::Bool(right)) => (left, right),
            _ => {
                unreachable!()
            }
        };
        Ok(InstructionResult::Bool(left && right))
    }

    fn interpret_or(
        &self,
        environment: &mut Environment,
        process: &mut Option<&mut Process>,
    ) -> Result<InstructionResult, InterpreterError> {
        let (left, right) = match &self.r#type {
            InstructionType::BinaryOperation { left, right, .. } => (
                left.interpret(environment, process)?,
                right.interpret(environment, process)?,
            ),
            _ => {
                unreachable!()
            }
        };
        let (left, right) = match (left, right) {
            (InstructionResult::Bool(left), InstructionResult::Bool(right)) => (left, right),
            _ => {
                unreachable!()
            }
        };
        Ok(InstructionResult::Bool(left || right))
    }

    fn interpret_typecast(
        &self,
        environment: &mut Environment,
        process: &mut Option<&mut Process>,
    ) -> Result<InstructionResult, InterpreterError> {
        let (instruction, r#type) = match &self.r#type {
            InstructionType::TypeCast {
                instruction,
                r#type,
            } => (instruction, r#type),
            _ => {
                unreachable!()
            }
        };

        let value = instruction.interpret(environment, process)?;
        Ok(match r#type {
            Type::String => match value {
                InstructionResult::Int(value) => InstructionResult::String(value.to_string()),
                InstructionResult::Float(value) => InstructionResult::String(value.to_string()),
                InstructionResult::Bool(value) => InstructionResult::String(value.to_string()),
                _ => {
                    unreachable!()
                }
            },
            Type::Int => match value {
                InstructionResult::String(ref string_value) => {
                    InstructionResult::Int(match string_value.parse() {
                        Ok(value) => value,
                        Err(_) => {
                            return Err(InterpreterError::TypeCast {
                                result: value,
                                from: *r#type,
                                to: Type::Int,
                            });
                        }
                    })
                }
                InstructionResult::Float(value) => InstructionResult::Int(value as i64),
                _ => {
                    unreachable!()
                }
            },
            Type::Float => match value {
                InstructionResult::String(ref string_value) => {
                    InstructionResult::Float(match string_value.parse() {
                        Ok(value) => value,
                        Err(_) => {
                            return Err(InterpreterError::TypeCast {
                                result: value,
                                from: *r#type,
                                to: Type::Float,
                            });
                        }
                    })
                }
                InstructionResult::Int(value) => InstructionResult::Float(value as f64),
                _ => {
                    unreachable!()
                }
            },
            Type::Bool => match value {
                InstructionResult::String(ref string_value) => {
                    InstructionResult::Bool(match string_value.parse() {
                        Ok(value) => value,
                        Err(_) => {
                            return Err(InterpreterError::TypeCast {
                                result: value,
                                from: *r#type,
                                to: Type::Bool,
                            });
                        }
                    })
                }
                _ => {
                    unreachable!()
                }
            },
            _ => {
                unreachable!()
            }
        })
    }
}

#[derive(Debug, Clone, PartialEq)]
pub enum InstructionType {
    StringLiteral(String),
    RegexLiteral(Vec<String>),
    IntegerLiteral(i64),
    FloatLiteral(f64),
    BooleanLiteral(bool),

    BuiltIn(BuiltIn),

    Block(Vec<Instruction>),
    Paren(Box<Instruction>),

    Test(Box<Instruction>, String, String),
<<<<<<< HEAD
    Function {
        name: String,
        parameters: Vec<Variable>,
        instruction: Box<Instruction>,
        return_type: Type,
    },
=======
>>>>>>> 62541748
    For {
        assignment: Box<Instruction>,
        instruction: Box<Instruction>,
    },
    Conditional {
        condition: Box<Instruction>,
        instruction: Box<Instruction>,
        r#else: Box<Instruction>,
    },

    Assignment {
        variable: Variable,
        instruction: Box<Instruction>,
        token: Token,
        declaration: bool,
    },
    IterableAssignment {
        variable: Variable,
        instruction: Box<Instruction>,
        token: Token,
    },

    Variable(Variable),
    FunctionCall {
        name: String,
        arguments: Vec<Instruction>,
    },

    UnaryOperation {
        operator: UnaryOperator,
        instruction: Box<Instruction>,
    },
    BinaryOperation {
        operator: BinaryOperator,
        left: Box<Instruction>,
        right: Box<Instruction>,
    },

    TypeCast {
        instruction: Box<Instruction>,
        r#type: Type,
    },

    None,
}<|MERGE_RESOLUTION|>--- conflicted
+++ resolved
@@ -164,7 +164,7 @@
                 InstructionType::Test(ref left, ref operator, ref right) => {
                     format!("{} {} {}", left, operator, right)
                 }
-<<<<<<< HEAD
+
                 InstructionType::Function {
                     ref name,
                     ref parameters,
@@ -181,8 +181,7 @@
                     result.push_str(&format!(") {{\n{}\n}}", instruction));
                     result
                 }
-=======
->>>>>>> 62541748
+
                 InstructionType::For {
                     ref assignment,
                     ref instruction,
@@ -295,10 +294,8 @@
             InstructionType::Paren(instruction) => instruction.interpret(environment, process)?,
 
             InstructionType::For { .. } => self.interpret_for(environment, process)?,
-<<<<<<< HEAD
             InstructionType::Function { .. } => self.interpret_function(environment, process)?,
-=======
->>>>>>> 62541748
+
             InstructionType::Conditional { .. } => {
                 self.interpret_conditional(environment, process)?
             }
@@ -306,7 +303,7 @@
             InstructionType::Assignment { .. } => {
                 self.interpret_assignment(environment, process)?
             }
-<<<<<<< HEAD
+
             InstructionType::IterableAssignment { instruction, .. } => {
                 instruction.interpret(environment, process)?
             }
@@ -314,9 +311,6 @@
             InstructionType::FunctionCall { .. } => {
                 self.interpret_function_call(environment, process)?
             }
-=======
-            InstructionType::Variable(..) => self.interpret_variable(environment, process)?,
->>>>>>> 62541748
 
             InstructionType::None => InstructionResult::None,
 
@@ -463,7 +457,6 @@
         Ok(result)
     }
 
-<<<<<<< HEAD
     fn interpret_function(
         &self,
         environment: &mut Environment,
@@ -473,8 +466,6 @@
         Ok(InstructionResult::None)
     }
 
-=======
->>>>>>> 62541748
     fn interpret_conditional(
         &self,
         environment: &mut Environment,
@@ -518,14 +509,11 @@
                 instruction,
                 ..
             } => (variable, instruction),
-<<<<<<< HEAD
             InstructionType::IterableAssignment {
                 variable,
                 instruction,
                 ..
             } => (variable, instruction),
-=======
->>>>>>> 62541748
             _ => {
                 unreachable!()
             }
@@ -552,7 +540,6 @@
         Ok(value.clone())
     }
 
-<<<<<<< HEAD
     fn interpret_function_call(
         &self,
         environment: &mut Environment,
@@ -589,9 +576,7 @@
         Ok(result)
     }
 
-=======
->>>>>>> 62541748
-    fn interpret_unary_operation(
+  fn interpret_unary_operation(
         &self,
         environment: &mut Environment,
         process: &mut Option<&mut Process>,
@@ -1117,15 +1102,12 @@
     Paren(Box<Instruction>),
 
     Test(Box<Instruction>, String, String),
-<<<<<<< HEAD
     Function {
         name: String,
         parameters: Vec<Variable>,
         instruction: Box<Instruction>,
         return_type: Type,
     },
-=======
->>>>>>> 62541748
     For {
         assignment: Box<Instruction>,
         instruction: Box<Instruction>,
