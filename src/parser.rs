--- conflicted
+++ resolved
@@ -114,7 +114,6 @@
         while token.binary_operator() {
             instruction = match token.r#type {
                 TokenType::BinaryOperator => match parse_binary {
-<<<<<<< HEAD
                     true => self.parse_binary_operator(instruction)?,
                     false => break,
                 },
@@ -123,13 +122,6 @@
                     false => break,
                 },
                 TokenType::AssignmentOperator => self.parse_assignment(instruction)?,
-=======
-                    true => self.parse_operator(&instruction)?,
-                    false => break,
-                },
-                TokenType::TypeCast => self.parse_type_cast(&instruction)?,
-                TokenType::AssignmentOperator => self.parse_assignment(&instruction)?,
->>>>>>> 9aaf0785
                 _ => unreachable!(),
             };
             token = self.peek_next_token()?;
@@ -173,7 +165,6 @@
         }
     }
 
-<<<<<<< HEAD
     fn parse_unary_operator(&mut self) -> Result<Instruction, ParseError> {
         let token = self.get_next_token()?;
         let operator = match token.value.as_str() {
@@ -196,9 +187,6 @@
         &mut self,
         last_instruction: Instruction,
     ) -> Result<Instruction, ParseError> {
-=======
-    fn parse_operator(&mut self, instruction: &Instruction) -> Result<Instruction, ParseError> {
->>>>>>> 9aaf0785
         let token = self.get_next_token()?;
         let new_operator = match token.value.as_str() {
             "+" => BinaryOperator::Addition,
@@ -216,13 +204,8 @@
             _ => unreachable!(),
         };
 
-<<<<<<< HEAD
         let new_right = self.parse_expression(false, true)?;
         match last_instruction.r#type {
-=======
-        let new_right = self.parse_expression(false)?;
-        match instruction.r#type {
->>>>>>> 9aaf0785
             InstructionType::BinaryOperation {
                 ref operator,
                 ref left,
