use crate::cli::Args;
use crate::environment::ParseEnvironment;
use crate::error::{ParseError, ParseErrorType, ParseWarning, ParseWarningType};
use crate::instruction::{BinaryOperator, BuiltIn, Instruction, InstructionType, UnaryOperator};
use crate::r#type::Type;
use crate::token::Token;
use crate::variable::Variable;

pub struct TypeChecker {
    program: Vec<Instruction>,
    environment: ParseEnvironment,
    success: bool,
    args: Args,
}

impl TypeChecker {
    pub fn new(program: Vec<Instruction>, args: Args) -> Self {
        Self {
            program,
            environment: ParseEnvironment::new(args.clone()),
            success: true,
            args,
        }
    }

    pub fn check(&mut self) -> Result<(), ParseError> {
        for instruction in self.program.clone() {
            match instruction.r#type {
                InstructionType::Test(instruction, _name, _command) => {
                    match self.check_instruction(&instruction) {
                        Ok(_) => (),
                        Err(e) => {
                            e.print();
                            self.success = false;
                        }
                    }
                }
<<<<<<< HEAD
                InstructionType::Function { .. } => match self.check_instruction(&instruction) {
                    Ok(_) => (),
                    Err(e) => {
                        e.print();
                        self.success = false;
                    }
                },
=======
>>>>>>> 62541748
                InstructionType::Assignment {
                    variable: _variable,
                    instruction,
                    token: _token,
                    declaration: _declaration,
                } => match self.check_instruction(&instruction) {
                    Ok(_) => (),
                    Err(e) => {
                        e.print();
                        self.success = false;
                    }
                },
                _ => unreachable!(),
            }
        }
        match self.success {
            true => Ok(()),
            false => Err(ParseError::none()),
        }
    }

    fn check_instruction(&mut self, instruction: &Instruction) -> Result<Type, ParseError> {
        match &instruction.r#type {
            InstructionType::StringLiteral(_) => Ok(Type::String),
            InstructionType::RegexLiteral(_) => Ok(Type::Regex),
            InstructionType::IntegerLiteral(_) => Ok(Type::Int),
            InstructionType::FloatLiteral(_) => Ok(Type::Float),
            InstructionType::BooleanLiteral(_) => Ok(Type::Bool),

            InstructionType::BuiltIn(instruction) => self.check_builtin(instruction),

            InstructionType::Block(instructions) => self.check_block(instructions),

            InstructionType::Paren(instruction) => self.check_instruction(instruction),

            InstructionType::Conditional {
                condition,
                instruction,
                r#else,
            } => self.check_conditional(condition, instruction, r#else),

<<<<<<< HEAD
            InstructionType::Function { .. } => self.check_function(instruction),

=======
>>>>>>> 62541748
            InstructionType::For {
                assignment,
                instruction,
            } => {
                self.environment.add_scope();
                self.check_instruction(&assignment)?;
                let result = self.check_instruction(&instruction)?;
                self.environment.remove_scope();
                Ok(result)
            }

            InstructionType::Variable(variable) => {
                let variable = match self.environment.get(&variable.name) {
                    Some(v) => {
                        v.read = true;
                        v
                    }
                    None => variable,
                };
                Ok(variable.r#type)
            }

            InstructionType::FunctionCall { name, arguments } => {
                self.check_function_call(name, arguments)
            }

            InstructionType::Assignment {
                variable,
                instruction,
                token,
                declaration,
            } => self.check_assignment(&variable, &instruction, token, declaration),

            InstructionType::IterableAssignment {
                variable,
                instruction,
                token,
            } => self.check_iterable_assignment(&variable, &instruction, token),

            InstructionType::UnaryOperation {
                operator,
                instruction,
            } => self.check_unary(operator, &instruction),
            InstructionType::BinaryOperation {
                operator,
                left,
                right,
            } => self.check_binary(operator, left, right),

            InstructionType::TypeCast {
                instruction: left_instruction,
                r#type,
            } => self.check_type_cast(left_instruction, instruction, r#type),

            InstructionType::None => {
                ParseWarning::new(
                    ParseWarningType::TrailingSemicolon,
                    instruction.token.clone(),
                )
                .print(self.args.disable_warnings);
                Ok(Type::None)
            }
            _ => {
                unreachable!()
            }
        }
    }

    fn check_builtin(&mut self, built_in: &BuiltIn) -> Result<Type, ParseError> {
        match built_in {
            BuiltIn::Input(instruction) => {
                let r#type = self.check_instruction(&instruction)?;
                if r#type == Type::String {
                    Ok(Type::None)
                } else {
                    Err(ParseError::new(
                        ParseErrorType::MismatchedType {
                            expected: vec![Type::String],
                            actual: r#type,
                        },
                        instruction.token.clone(),
                    ))
                }
            }
            BuiltIn::Output(instruction) => {
                let r#type = self.check_instruction(&instruction)?;
                if r#type == Type::String {
                    Ok(Type::None)
                } else {
                    Err(ParseError::new(
                        ParseErrorType::MismatchedType {
                            expected: vec![Type::String],
                            actual: r#type,
                        },
                        instruction.token.clone(),
                    ))
                }
            }
            BuiltIn::Print(instruction) => {
                let r#type = self.check_instruction(&instruction)?;
                if r#type == Type::String {
                    Ok(Type::None)
                } else {
                    Err(ParseError::new(
                        ParseErrorType::MismatchedType {
                            expected: vec![Type::String],
                            actual: r#type,
                        },
                        instruction.token.clone(),
                    ))
                }
            }
            BuiltIn::Println(instruction) => {
                let r#type = self.check_instruction(&instruction)?;
                if r#type == Type::String {
                    Ok(Type::None)
                } else {
                    Err(ParseError::new(
                        ParseErrorType::MismatchedType {
                            expected: vec![Type::String],
                            actual: r#type,
                        },
                        instruction.token.clone(),
                    ))
                }
            }
        }
    }

    fn check_block(&mut self, instructions: &Vec<Instruction>) -> Result<Type, ParseError> {
        self.environment.add_scope();
        if (instructions.len()) == 0 {
            return Ok(Type::None);
        }
        for instruction in &instructions[..instructions.len() - 1] {
            match self.check_instruction(&instruction) {
                Ok(t) => match t {
                    Type::None => (),
                    _ => {
                        ParseWarning::new(
                            ParseWarningType::UnusedValue,
                            instruction.inner_most().token.clone(),
                        )
                        .print(self.args.disable_warnings);
                    }
                },
                Err(e) => {
                    e.print();
                    self.success = false;
                }
            }
        }
        let result = self.check_instruction(&instructions[instructions.len() - 1])?;
        self.environment.remove_scope();
        Ok(result)
    }

    fn check_assignment(
        &mut self,
        variable: &Variable,
        instruction: &Instruction,
        token: &Token,
        declaration: &bool,
    ) -> Result<Type, ParseError> {
        let variable_type = variable.r#type;

        let instruction_type = self.check_instruction(&instruction)?;

        if variable_type != Type::Any && variable_type != instruction_type {
            return Err(ParseError::new(
                ParseErrorType::MismatchedType {
                    expected: vec![variable_type],
                    actual: instruction_type,
                },
                token.clone(),
            ));
        }

        let mut variable = match self.environment.get(&variable.name) {
            Some(v) => v.clone(),
            None => variable.clone(),
        };
        variable.read = false;
        variable.last_assignment_token = token.clone();

        if !declaration {
            variable.assigned = true;
        } else {
            variable.assigned = false;
        }

        self.environment.insert(variable);
        Ok(Type::None)
    }

    fn check_iterable_assignment(
        &mut self,
        variable: &Variable,
        instruction: &Instruction,
        token: &Token,
    ) -> Result<Type, ParseError> {
        let variable_type = variable.r#type;
        match self.check_instruction(&instruction) {
            Ok(Type::Regex) => match variable_type {
                Type::String => {
                    self.environment.insert(variable.clone());
                    match self.environment.get(&variable.name) {
                        Some(v) => {
                            v.assigned = true;
                        }
                        None => (),
                    }
                    Ok(variable_type)
                }
                _ => Err(ParseError::new(
                    ParseErrorType::MismatchedType {
                        expected: vec![Type::Regex],
                        actual: variable_type,
                    },
                    token.clone(),
                )),
            },
            Ok(t) => Err(ParseError::new(
                ParseErrorType::MismatchedType {
                    expected: vec![Type::Iterable],
                    actual: t,
                },
                token.clone(),
            )),
            Err(e) => Err(e),
        }
    }

    fn check_unary(
        &mut self,
        operator: &UnaryOperator,
        instruction: &Instruction,
    ) -> Result<Type, ParseError> {
        let instruction_type = self.check_instruction(instruction)?;
        match operator {
            UnaryOperator::Not => match instruction_type {
                Type::Bool => Ok(Type::Bool),
                t => Err(ParseError::new(
                    ParseErrorType::MismatchedType {
                        expected: vec![Type::Bool],
                        actual: t,
                    },
                    instruction.token.clone(),
                )),
            },
            UnaryOperator::Negation => match instruction_type {
                Type::Int => Ok(Type::Int),
                t => Err(ParseError::new(
                    ParseErrorType::MismatchedType {
                        expected: vec![Type::Int],
                        actual: t,
                    },
                    instruction.token.clone(),
                )),
            },
        }
    }

    fn check_binary(
        &mut self,
        operator: &BinaryOperator,
        left: &Instruction,
        right: &Instruction,
    ) -> Result<Type, ParseError> {
        match operator {
            BinaryOperator::Addition => self.check_addition(left, right),
            BinaryOperator::Subtraction => self.check_subtraction(left, right),
            BinaryOperator::Multiplication => self.check_multiplication(left, right),
            BinaryOperator::Division => self.check_division(left, right),
            BinaryOperator::Modulo => self.check_modulo(left, right),

            BinaryOperator::Equal => self.check_comparison(operator, left, right),
            BinaryOperator::NotEqual => self.check_comparison(operator, left, right),
            BinaryOperator::GreaterThan => self.check_comparison(operator, left, right),
            BinaryOperator::GreaterThanOrEqual => self.check_comparison(operator, left, right),
            BinaryOperator::LessThan => self.check_comparison(operator, left, right),
            BinaryOperator::LessThanOrEqual => self.check_comparison(operator, left, right),

            BinaryOperator::And => self.check_logical(left, right),
            BinaryOperator::Or => self.check_logical(left, right),
        }
    }

    fn check_addition(
        &mut self,
        left: &Instruction,
        right: &Instruction,
    ) -> Result<Type, ParseError> {
        let left_type = self.check_instruction(left)?;
        let right_type = self.check_instruction(right)?;

        match (left_type, right_type) {
            (Type::String, Type::String) => Ok(Type::String),
            (Type::Int, Type::Int) => Ok(Type::Int),
            (Type::Float, Type::Float) => Ok(Type::Float),
            (Type::String, t2) => Err(ParseError::new(
                ParseErrorType::MismatchedType {
                    expected: vec![Type::String],
                    actual: t2,
                },
                right.token.clone(),
            )),
            (Type::Int, t2) => Err(ParseError::new(
                ParseErrorType::MismatchedType {
                    expected: vec![Type::Int],
                    actual: t2,
                },
                right.token.clone(),
            )),
            (t1, _t2) => Err(ParseError::new(
                ParseErrorType::MismatchedType {
                    expected: vec![Type::String, Type::Int],
                    actual: t1,
                },
                left.token.clone(),
            )),
        }
    }

    fn check_subtraction(
        &mut self,
        left: &Instruction,
        right: &Instruction,
    ) -> Result<Type, ParseError> {
        let left_type = self.check_instruction(left)?;
        let right_type = self.check_instruction(right)?;

        match (left_type, right_type) {
            (Type::Int, Type::Int) => Ok(Type::Int),
            (Type::Float, Type::Float) => Ok(Type::Float),
            (Type::Int, t2) => Err(ParseError::new(
                ParseErrorType::MismatchedType {
                    expected: vec![Type::Int],
                    actual: t2,
                },
                right.token.clone(),
            )),
            (t1, _) => Err(ParseError::new(
                ParseErrorType::MismatchedType {
                    expected: vec![Type::Int],
                    actual: t1,
                },
                left.token.clone(),
            )),
        }
    }

    fn check_multiplication(
        &mut self,
        left: &Instruction,
        right: &Instruction,
    ) -> Result<Type, ParseError> {
        let left_type = self.check_instruction(left)?;
        let right_type = self.check_instruction(right)?;

        match (left_type, right_type) {
            (Type::String, Type::Int) => Ok(Type::String),
            (Type::Int, Type::Int) => Ok(Type::Int),
            (Type::Float, Type::Float) => Ok(Type::Float),
            (Type::String, t2) => Err(ParseError::new(
                ParseErrorType::MismatchedType {
                    expected: vec![Type::Int],
                    actual: t2,
                },
                right.token.clone(),
            )),
            (Type::Int, t2) => Err(ParseError::new(
                ParseErrorType::MismatchedType {
                    expected: vec![Type::Int],
                    actual: t2,
                },
                right.token.clone(),
            )),
            (t1, _) => Err(ParseError::new(
                ParseErrorType::MismatchedType {
                    expected: vec![Type::String, Type::Int],
                    actual: t1,
                },
                left.token.clone(),
            )),
        }
    }

    fn check_division(
        &mut self,
        left: &Instruction,
        right: &Instruction,
    ) -> Result<Type, ParseError> {
        let left_type = self.check_instruction(left)?;
        let right_type = self.check_instruction(right)?;

        match (left_type, right_type) {
            (Type::Int, Type::Int) => Ok(Type::Int),
            (Type::Int, t2) => Err(ParseError::new(
                ParseErrorType::MismatchedType {
                    expected: vec![Type::Int],
                    actual: t2,
                },
                right.token.clone(),
            )),
            (Type::Float, Type::Float) => Ok(Type::Float),
            (Type::Float, t2) => Err(ParseError::new(
                ParseErrorType::MismatchedType {
                    expected: vec![Type::Float],
                    actual: t2,
                },
                right.token.clone(),
            )),

            (t1, _t2) => Err(ParseError::new(
                ParseErrorType::MismatchedType {
                    expected: vec![Type::Int],
                    actual: t1,
                },
                left.token.clone(),
            )),
        }
    }

    fn check_modulo(
        &mut self,
        left: &Instruction,
        right: &Instruction,
    ) -> Result<Type, ParseError> {
        let left_type = self.check_instruction(left)?;
        let right_type = self.check_instruction(right)?;

        match (left_type, right_type) {
            (Type::Int, Type::Int) => Ok(Type::Int),
            (Type::Int, t2) => Err(ParseError::new(
                ParseErrorType::MismatchedType {
                    expected: vec![Type::Int],
                    actual: t2,
                },
                right.token.clone(),
            )),
            (t1, _t2) => Err(ParseError::new(
                ParseErrorType::MismatchedType {
                    expected: vec![Type::Int],
                    actual: t1,
                },
                left.token.clone(),
            )),
        }
    }

    fn check_comparison(
        &mut self,
        operator: &BinaryOperator,
        left: &Instruction,
        right: &Instruction,
    ) -> Result<Type, ParseError> {
        let left_type = self.check_instruction(left)?;
        let right_type = self.check_instruction(right)?;

        match (left_type, right_type) {
            (Type::Int, Type::Int) => Ok(Type::Bool),
            (Type::Int, t2) => Err(ParseError::new(
                ParseErrorType::MismatchedType {
                    expected: vec![Type::Int],
                    actual: t2,
                },
                right.token.clone(),
            )),
            (Type::Float, Type::Float) => Ok(Type::Bool),
            (Type::Float, t2) => Err(ParseError::new(
                ParseErrorType::MismatchedType {
                    expected: vec![Type::Float],
                    actual: t2,
                },
                right.token.clone(),
            )),
            (Type::String, Type::String) | (Type::Bool, Type::Bool) => match operator {
                BinaryOperator::Equal | BinaryOperator::NotEqual => Ok(Type::Bool),
                _ => Err(ParseError::new(
                    ParseErrorType::MismatchedType {
                        expected: vec![Type::Int],
                        actual: Type::Int,
                    },
                    left.token.clone(),
                )),
            },

            (t1, _t2) => Err(ParseError::new(
                ParseErrorType::MismatchedType {
                    expected: vec![Type::Int, Type::Float],
                    actual: t1,
                },
                left.token.clone(),
            )),
        }
    }

    fn check_logical(
        &mut self,
        left: &Instruction,
        right: &Instruction,
    ) -> Result<Type, ParseError> {
        let left_type = self.check_instruction(left)?;
        let right_type = self.check_instruction(right)?;

        match (left_type, right_type) {
            (Type::Bool, Type::Bool) => Ok(Type::Bool),

            (t1, _t2) => Err(ParseError::new(
                ParseErrorType::MismatchedType {
                    expected: vec![Type::Bool],
                    actual: t1,
                },
                left.token.clone(),
            )),
        }
    }

    fn check_type_cast(
        &mut self,
        left_instruction: &Instruction,
        instruction: &Instruction,
        r#type: &Type,
    ) -> Result<Type, ParseError> {
        let instruction_type = self.check_instruction(left_instruction)?;
        match (instruction_type, r#type) {
            (Type::String, Type::Int) => Ok(Type::Int),
            (Type::Int, Type::String) => Ok(Type::String),

            (Type::String, Type::Bool) => Ok(Type::Bool),
            (Type::Bool, Type::String) => Ok(Type::String),
            (Type::String, Type::Regex) => Ok(Type::Regex),
            _ => Err(ParseError::new(
                ParseErrorType::TypeCast {
                    from: instruction_type,
                    to: *r#type,
                },
                instruction.token.clone(),
            )),
        }
    }

    fn check_function(&mut self, instruction: &Instruction) -> Result<Type, ParseError> {
        let (parameters, statement) = match &instruction.r#type {
            InstructionType::Function {
                parameters,
                instruction,
                ..
            } => (parameters, instruction),
            _ => unreachable!(),
        };
        self.environment.add_function(Box::new(instruction.clone()));

        self.environment.add_scope();
        for parameter in parameters {
            self.environment.insert(parameter.clone());
        }
        let result = self.check_instruction(statement);
        self.environment.remove_scope();
        result
    }

    fn check_function_call(
        &mut self,
        name: &str,
        arguments: &Vec<Instruction>,
    ) -> Result<Type, ParseError> {
        match &self.environment.functions.get(name).cloned() {
            Some(instruction) => {
                let (parameters, return_type) = match &instruction.r#type {
                    InstructionType::Function {
                        parameters,
                        return_type,
                        ..
                    } => (parameters, return_type),
                    _ => unreachable!(),
                };

                if parameters.len() != arguments.len() {
                    return Err(ParseError::new(
                        ParseErrorType::MismatchedArguments {
                            expected: parameters.len(),
                            actual: arguments.len(),
                        },
                        arguments[arguments.len() - 1].token.clone(),
                    ));
                }

                for (parameter, argument) in parameters.iter().zip(arguments.iter()) {
                    let argument_type = self.check_instruction(argument)?;
                    if parameter.r#type != argument_type {
                        return Err(ParseError::new(
                            ParseErrorType::MismatchedType {
                                expected: vec![parameter.r#type],
                                actual: argument_type,
                            },
                            argument.token.clone(),
                        ));
                    }
                }
                Ok(*return_type)
            }
            None => unreachable!(),
        }
    }

    fn check_conditional(
        &mut self,
        condition: &Instruction,
        instruction: &Instruction,
        r#else: &Instruction,
    ) -> Result<Type, ParseError> {
        let condition_type = self.check_instruction(&condition)?;
        if condition_type != Type::Bool {
            return Err(ParseError::new(
                ParseErrorType::MismatchedType {
                    expected: vec![Type::Bool],
                    actual: condition_type,
                },
                condition.token.clone(),
            ));
        }
        let result = self.check_instruction(&instruction)?;
        let result_else = if *r#else != Instruction::NONE {
            self.check_instruction(&r#else)?
        } else {
            Type::None
        };

        if result == Type::None || result == result_else {
            Ok(result)
        } else {
            Err(ParseError::new(
                ParseErrorType::MismatchedType {
                    expected: vec![result],
                    actual: result_else,
                },
                r#else.inner_most().token.clone(),
            ))
        }
    }
}<|MERGE_RESOLUTION|>--- conflicted
+++ resolved
@@ -35,7 +35,6 @@
                         }
                     }
                 }
-<<<<<<< HEAD
                 InstructionType::Function { .. } => match self.check_instruction(&instruction) {
                     Ok(_) => (),
                     Err(e) => {
@@ -43,8 +42,7 @@
                         self.success = false;
                     }
                 },
-=======
->>>>>>> 62541748
+
                 InstructionType::Assignment {
                     variable: _variable,
                     instruction,
@@ -86,11 +84,8 @@
                 r#else,
             } => self.check_conditional(condition, instruction, r#else),
 
-<<<<<<< HEAD
             InstructionType::Function { .. } => self.check_function(instruction),
 
-=======
->>>>>>> 62541748
             InstructionType::For {
                 assignment,
                 instruction,
